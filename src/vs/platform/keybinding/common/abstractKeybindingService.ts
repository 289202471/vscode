--- conflicted
+++ resolved
@@ -101,15 +101,11 @@
 		return result.resolvedKeybinding;
 	}
 
-<<<<<<< HEAD
 	public dispatchEvent(e: IKeyboardEvent, target: IContextKeyServiceTarget): boolean {
 		return this._dispatch(e, target);
 	}
 
-	public softDispatch(e: IKeyboardEvent, target: IContextKeyServiceTarget): IResolveResult {
-=======
 	public softDispatch(e: IKeyboardEvent, target: IContextKeyServiceTarget): IResolveResult | null {
->>>>>>> ab1a7570
 		const keybinding = this.resolveKeyboardEvent(e);
 		if (keybinding.isChord()) {
 			console.warn('Unexpected keyboard event mapped to a chord');
